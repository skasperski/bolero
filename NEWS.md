# Release History

## Version 1.1

Not released yet.

### Features

* New representation: ProMPBehavior
* New environment: OptimumTrajectoryCurbingObstacles
* New optimizer: CEMOptimizer
<<<<<<< HEAD
* Support for Python 3
=======
* New optimizer: XNESOptimizer
>>>>>>> 5b0b793f

### Bugfixes

* DMPBehavior: Use pseudo inverse in imitation learning for DMPs. Imitating
  trajectories with less points than DMP weights is now possible.
* DMPBehavior: Fix issue with many decimal places in dt.
* Optimizer: Is now an abstract base class as it should have been.
* REPSOptimizer / CREPSOptimizer: Use analytical gradient for optimization.
  This improves the computational efficiency and gives slightly better
  results.

## Version 1.0

2018/02/11

### Maintenance

* Make BOLeRo compatible to latest version of OpenAI Gym (0.9.6)

### Breaking Changes

* C++: BehaviorSearch, Optimizer, and Environment have an additional
  parameter 'config' in their 'init' function. The YAML-based configuration
  string will be given. Each implementation of this function must be able to
  cope with an empty config string. In this case all parameters will be
  set to their default values.
* C++: The controller will run 'reset' of the environment once directly after
  'init' before the first episode is executed.
* C++: Controller only passes corresonding sections of the learning
  configuration to the components.
* pso_optimizer: uses config section 'Optimizer' (previously:
  'BehaviorSearch Parameters').

## Version 0.2

2018/01/23

### Features

* New ContextualOptimizer: C-CMA-ES (based on CMA-ES)
* Support for Windows and MacOS

### Documentation

* Documented `context_features` of CREPSOptimizer

## Version 0.1

2017/12/19

### Features

* Continuous integration with Travis CI and CircleCI
* Added docker image
* New behavior search: Monte Carlo RL
* New optimizer: relative entropy policy search (REPS)
* New optimizer: ACM-ES (CMA-ES with surrogate model)

### Bugfixes

* DMPSequence works with multiple dimensions
* Minor fixes in docstrings
* Multiple minor fixes for Travis CI
* Fixed scaling issues in C-REPS

### Documentation

* Documented merge policy
* Added meta information about the project to the manifest.xml
* Updated documentation on how to build custom MARS environments

## Version 0.0.1

2017/05/19

First public release.

### Breaking Changes

In comparison to the old behavior learning framework used by the DFKI RIC and
the University of Bremen, we changed the following details:

* Python interface: changed signature int `Environment.get_feedback(np.ndarray)`
  to `np.ndarray Environment.get_feedback()`
* Python interface: `ContextualEnvironment` is now a subclass of `Environment`
* Python interface: renamed `Environment.get_maximal_feedback` to
  `Environment.get_maximum_feedback`
* Python and C++ interface: `Behavior` constructor does not take any arguments,
  instead the function `Behavior.init(int, int)` has been introduced to
  determine the number of inputs and outputs and initialize the behavior
* Python interface: Optimizer and ContextualOptimizer are independent
* Python interface: BehaviorSearch and ContextualBehaviorSearch are independent<|MERGE_RESOLUTION|>--- conflicted
+++ resolved
@@ -6,14 +6,11 @@
 
 ### Features
 
+* Support for Python 3
 * New representation: ProMPBehavior
 * New environment: OptimumTrajectoryCurbingObstacles
 * New optimizer: CEMOptimizer
-<<<<<<< HEAD
-* Support for Python 3
-=======
 * New optimizer: XNESOptimizer
->>>>>>> 5b0b793f
 
 ### Bugfixes
 
